import { Flex } from "@radix-ui/themes";

type DaoIconProps = {
  icon: string | null;
  name: string;
  className?: string;
  size?: "xs" | "sm" | "md" | "lg" | "xl";
};

export function DaoIcon(props: DaoIconProps) {
  const { icon, name, className, size = "md" } = props;

  const sizeClasses = {
    xs: "w-4 h-4",
    sm: "w-6 h-6",
    md: "w-8 h-8",
    lg: "w-12 h-12",
    xl: "w-32 h-32",
  };

  const textSizeClasses = {
    xs: "text-xs",
    sm: "text-sm",
    md: "text-base",
    lg: "text-xl",
    xl: "text-3xl",
  };

  const sizeClass = sizeClasses[size];
  const textSizeClass = textSizeClasses[size];

  return (
    <Flex
      className={`rounded-full ${className} ${sizeClass} items-center justify-center overflow-hidden aspect-square border-gray-500/30 border-2 bg-transparent`}
    >
      {icon ? (
        <img src={icon} alt={name} className="w-full h-full object-cover" />
      ) : (
<<<<<<< HEAD
        <p className={`font-medium ${textSizeClass} bg-[#111113] rounded-full w-full h-full flex items-center justify-center`}>{props.name[0]}</p>
=======
        <p className={`font-medium ${textSizeClass} bg-[#111113] rounded-full w-full h-full flex items-center justify-center`}>
          {props.name[0]}
        </p>
>>>>>>> 76a357cc
      )}
    </Flex>
  );
}<|MERGE_RESOLUTION|>--- conflicted
+++ resolved
@@ -36,13 +36,9 @@
       {icon ? (
         <img src={icon} alt={name} className="w-full h-full object-cover" />
       ) : (
-<<<<<<< HEAD
-        <p className={`font-medium ${textSizeClass} bg-[#111113] rounded-full w-full h-full flex items-center justify-center`}>{props.name[0]}</p>
-=======
         <p className={`font-medium ${textSizeClass} bg-[#111113] rounded-full w-full h-full flex items-center justify-center`}>
           {props.name[0]}
         </p>
->>>>>>> 76a357cc
       )}
     </Flex>
   );
