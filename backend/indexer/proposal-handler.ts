import { SuiEvent } from '@mysten/sui/client';
import { Prisma } from '@prisma/client';
import { prisma } from '../db';
import { CONFIG } from '../config';
import { sendDiscordWebhook } from './discord-webhook';
<<<<<<< HEAD
=======
import { safeBigInt, serializeBigInt } from '../utils/bigint';
>>>>>>> 76a357cc

interface ProposalCreated {
    proposal_id: string;
    dao_id: string;
    proposer: string;
    outcome_count: string;
    outcome_messages: string[];  // Simple vector of strings now
    created_at: string;
    market_state_id: string;
    escrow_id: string;
    asset_value: string;
    stable_value: string;
    asset_type: string;
    stable_type: string;
    title: string;
    details: string;
    metadata: string;
    package_id: string;
    review_period_ms: string;
    trading_period_ms: string;
    initial_outcome_amounts: string[] | null;  // Handle Option<vector<u64>>
    twap_start_delay: string;
    twap_initial_observation: string;
    twap_step_max: string;
    twap_threshold: string;
    oracle_ids: string[];
}

// A specific, honest interface for the data needed by the notification function.
interface ProposalNotificationPayload {
    proposal_id: string;
    dao_name: string;
    dao_icon_cache_path: string | null;
    dao_icon_url: string | null;
    title: string;
    details: string;
    outcome_messages: string[];
    is_verified: boolean;
<<<<<<< HEAD
}

// Helper to safely convert string to BigInt
function safeBigInt(value: string | undefined | null, defaultValue: bigint = 0n): bigint {
    if (!value) return defaultValue;
    try {
        return BigInt(value);
    } catch {
        return defaultValue;
    }
}

// Custom serializer for BigInt values
function serializeBigInt(key: string, value: any): any {
    if (typeof value === 'bigint') {
        return value.toString();
    }
    return value;
=======
>>>>>>> 76a357cc
}

// Send Discord webhook notification for new proposal
async function sendDiscordNotification(proposal: ProposalNotificationPayload): Promise<void> {
    if (!CONFIG.DISCORD_WEBHOOK_URL) {
        console.log('Discord webhook URL not configured, skipping notification');
        return;
    }

    try {
        const networkLabel = CONFIG.NETWORK === 'mainnet' ? '🌐 Mainnet' : '🧪 Testnet';
        
        const embed = {
            title: `${networkLabel} - New Proposal: ${proposal.title}`,
            color: CONFIG.NETWORK === 'mainnet' ? 0x0099ff : 0x00ff00, // Blue for mainnet, green for testnet
            author: {
                name: proposal.dao_name || 'Unknown Org'
                // icon_url will be set by discord-webhook.ts if attachment succeeds
            },
            fields: [
                {
                    name: 'Verified:',
                    value: proposal.is_verified ? '✅ Verified' : '⚠️ Unverified',
                    inline: true
                },
                {
                    name: 'Title:',
                    value: proposal.title,
                    inline: false
                },
                {
                    name: 'Proposal Type:',
                    value: "Memo",
                    inline: false
                },
                {
                    name: 'Outcomes:',
                    value: proposal.outcome_messages.join('\n'),
                    inline: false
                }
            ],
            timestamp: new Date().toISOString()
        };

        await sendDiscordWebhook({
            webhookUrl: CONFIG.DISCORD_WEBHOOK_URL,
            embed,
            attachmentPath: proposal.dao_icon_cache_path,
            attachmentFilename: `dao-icon-${proposal.proposal_id}`
        });

        console.log(`Discord notification sent for proposal ${proposal.proposal_id} on ${CONFIG.NETWORK}`);
    } catch (error) {
        console.error('Error sending Discord notification:', error);
    }
}

// Validate required fields in proposal data
function validateProposalData(data: unknown): data is ProposalCreated {
    if (!data || typeof data !== 'object') return false;
  
    const requiredFields = [
        'proposal_id', 'dao_id', 'proposer', 'market_state_id',
        'outcome_count', 'outcome_messages', 'created_at', 'escrow_id',
        'asset_value', 'stable_value', 'asset_type',
        'stable_type', 'title', 'details', 'metadata',
        'review_period_ms', 'trading_period_ms', 'initial_outcome_amounts',
        'twap_start_delay', 'twap_step_max', 'twap_threshold', 'oracle_ids'
    ];
  
    return requiredFields.every(field => {
        const hasField = field in data;
        if (!hasField) console.error(`Missing required field: ${field}`);
        return hasField;
    });
}

// Convert proposal data to database format
function formatProposalData(data: ProposalCreated): Prisma.ProposalCreateInput {
    const outcomeCount = Number(data.outcome_count); 
    return {
        proposal_id: data.proposal_id,
        market_state_id: data.market_state_id,
        dao: {
            connect: {
                dao_id: data.dao_id
            }
        },
        proposer: data.proposer,
        outcome_count: safeBigInt(data.outcome_count),
        outcome_messages: JSON.stringify(data.outcome_messages), // Just stringify the array of strings
        created_at: safeBigInt(data.created_at),
        escrow_id: data.escrow_id,
        asset_value: safeBigInt(data.asset_value),
        stable_value: safeBigInt(data.stable_value),
        asset_type: data.asset_type,
        stable_type: data.stable_type,
        title: data.title,
        details: data.details,
        metadata: data.metadata,
        package_id: CONFIG.FUTARCHY_CONTRACT.packageId,
        current_state: 0,
        state_history: { create: [] },
        review_period_ms: safeBigInt(data.review_period_ms),
        trading_period_ms: safeBigInt(data.trading_period_ms),
        initial_outcome_amounts: data.initial_outcome_amounts ? JSON.stringify(data.initial_outcome_amounts) : null,
        twap_start_delay: safeBigInt(data.twap_start_delay),
        twap_initial_observation: safeBigInt(data.twap_initial_observation),
        twap_step_max: safeBigInt(data.twap_step_max),
        twap_threshold: safeBigInt(data.twap_threshold),
        twapHistory: {
            create: Array.from({ length: outcomeCount }, (_, i) => ({
                outcome: i,
                twap: null,
                timestamp: safeBigInt(data.created_at),
                oracle_id: data.oracle_ids[i]
            }))
        }

    };
}

// Process a batch of proposals
async function processBatch(
    proposals: Array<Prisma.ProposalCreateInput>,
    batchIndex: number
): Promise<void> {
    try {
        await prisma.$transaction(async (tx) => {
            for (const proposal of proposals) {
                console.log('Processing proposal:', proposal.proposal_id);
                
                // Use JSON.stringify with custom serializer for logging
                const logData = JSON.stringify(proposal, serializeBigInt, 2);
                console.log('Proposal data:', logData);
                
                const existingProposal = await tx.proposal.findUnique({
                    where: { proposal_id: proposal.proposal_id },
                    select: { current_state: true }
                });
                
                if (!existingProposal) {
                    // Create new proposal with initial state 0
                    await tx.proposal.create({
                        data: proposal
                    });
                    
                    // Fetch DAO name from database
                    // If proposal.dao is a connect object, get the dao_id from it
                    // Otherwise, use the direct dao_id field from proposal
                    const daoId = typeof proposal.dao === 'object' && proposal.dao?.connect?.dao_id 
                        ? proposal.dao.connect.dao_id 
                        : (proposal as any).dao_id || '';
                    
                    const dao = await tx.dao.findUnique({
                        where: { dao_id: daoId },
                        select: { 
                            dao_name: true,
                            icon_cache_path: true,
                            icon_url: true,
                            verification: {
                                select: {
                                    verified: true
                                }
                            }
                        }
                    });
                    
                    // Send Discord notification for new proposal
                    // Note: We'll need to reconstruct the ProposalCreated data with minimal fields
                    const proposalData: ProposalNotificationPayload = {
                        proposal_id: proposal.proposal_id,
                        dao_name: dao?.dao_name || 'Unknown DAO',
                        dao_icon_cache_path: dao?.icon_cache_path || null,
                        dao_icon_url: dao?.icon_url || null,
                        title: proposal.title,
                        details: proposal.details,
                        outcome_messages: JSON.parse(proposal.outcome_messages as string),
                        is_verified: dao?.verification?.verified || false,
                    };

                    // Send notification asynchronously (don't wait for it)
                    sendDiscordNotification(proposalData).catch(error =>
                        console.error('Failed to send Discord notification:', error)
                    );
                } else {
                    // Update proposal but preserve current_state
                    const { current_state, twapHistory, ...updateData } = proposal;
                    await tx.proposal.update({
                        where: { proposal_id: proposal.proposal_id },
                        data: updateData
                    });
                }
            }
        }, {
            timeout: 30000 // 30 second timeout
        });
        console.log(`Successfully processed batch ${batchIndex}`);
    } catch (error) {
        console.error(`Failed to process batch ${batchIndex}:`, error);
        throw error;
    }
}

export async function handleProposalObjects(events: SuiEvent[], type: string): Promise<void> {
    const proposals: Array<Omit<Prisma.ProposalCreateInput, 'state_history'>> = [];
    const BATCH_SIZE = 10;

    // Process all events
    for (const event of events) {
        try {
            const eventType = event.type.split('::').pop();
            
            if (!eventType?.includes('ProposalCreated')) {
                console.warn(`Skipping non-proposal event: ${event.type}`);
                continue;
            }

            if (!validateProposalData(event.parsedJson)) {
                console.error('Invalid proposal data:', 
                    JSON.stringify(event.parsedJson, serializeBigInt, 2));
                continue;
            }

            const formattedProposal = formatProposalData(event.parsedJson as ProposalCreated);
            proposals.push(formattedProposal);
        } catch (error) {
            console.error('Error processing event:', error);
            console.error('Event data:', 
                JSON.stringify(event, serializeBigInt, 2));
        }
    }

    // Process in batches
    for (let i = 0; i < proposals.length; i += BATCH_SIZE) {
        const batch = proposals.slice(i, i + BATCH_SIZE);
        const batchIndex = Math.floor(i / BATCH_SIZE);
        await processBatch(batch, batchIndex);
    }
}

function serializeBigInts(obj: any): any {
    if (obj === null || obj === undefined) {
        return obj;
    }
  
    if (typeof obj === 'bigint') {
        return obj.toString();
    }
  
    if (Array.isArray(obj)) {
        return obj.map(item => serializeBigInts(item));
    }
  
    if (typeof obj === 'object') {
        const serialized: { [key: string]: any } = {};
        for (const [key, value] of Object.entries(obj)) {
            serialized[key] = serializeBigInts(value);
        }
        return serialized;
    }
  
    return obj;
}<|MERGE_RESOLUTION|>--- conflicted
+++ resolved
@@ -3,10 +3,7 @@
 import { prisma } from '../db';
 import { CONFIG } from '../config';
 import { sendDiscordWebhook } from './discord-webhook';
-<<<<<<< HEAD
-=======
 import { safeBigInt, serializeBigInt } from '../utils/bigint';
->>>>>>> 76a357cc
 
 interface ProposalCreated {
     proposal_id: string;
@@ -45,27 +42,6 @@
     details: string;
     outcome_messages: string[];
     is_verified: boolean;
-<<<<<<< HEAD
-}
-
-// Helper to safely convert string to BigInt
-function safeBigInt(value: string | undefined | null, defaultValue: bigint = 0n): bigint {
-    if (!value) return defaultValue;
-    try {
-        return BigInt(value);
-    } catch {
-        return defaultValue;
-    }
-}
-
-// Custom serializer for BigInt values
-function serializeBigInt(key: string, value: any): any {
-    if (typeof value === 'bigint') {
-        return value.toString();
-    }
-    return value;
-=======
->>>>>>> 76a357cc
 }
 
 // Send Discord webhook notification for new proposal
