--- conflicted
+++ resolved
@@ -30,295 +30,8 @@
     description: string;
 }
 
-<<<<<<< HEAD
-async function validateAndSanitizeUrl(url: string): Promise<URL> {
-    try {
-        const sanitizedUrl = new URL(url);
-        // Only allow HTTPS URLs
-        if (sanitizedUrl.protocol !== 'https:') {
-            throw new Error('Only HTTPS URLs are allowed');
-        }
-        return sanitizedUrl;
-    } catch (error: unknown) {
-        throw new Error(`Invalid URL`);
-    }
-}
-
-async function validateAndCompressImage(buffer: Buffer): Promise<Buffer | null> {
-    try {
-        console.log('Starting image validation and compression...');
-        console.log(`Input buffer size: ${buffer.length / 1024}KB`);
-
-        // Check for WebP magic numbers
-        const isWebP = buffer.length > 12 && 
-                      buffer.slice(0, 4).toString() === 'RIFF' && 
-                      buffer.slice(8, 12).toString() === 'WEBP';
-        
-        console.log('Format detection:', {
-            isWebP,
-            magicBytes: buffer.slice(0, 12).toString()
-        });
-
-        const pipeline = sharp(buffer, {
-            limitInputPixels: 30000 * 30000,
-            sequentialRead: true
-        });
-
-        // Convert WebP to PNG before any other processing if detected
-        if (isWebP) {
-            console.log('WebP detected, converting to PNG first');
-            pipeline.png();
-        }
-
-        // Log metadata before processing
-        const metadata = await pipeline.metadata();
-        console.log('Image metadata:', {
-            format: metadata.format,
-            width: metadata.width,
-            height: metadata.height,
-            space: metadata.space,
-            channels: metadata.channels,
-            depth: metadata.depth,
-            density: metadata.density,
-            hasAlpha: metadata.hasAlpha,
-            pages: metadata.pages
-        });
-
-        // Validate metadata
-        if (!metadata.format || !metadata.width || !metadata.height) {
-            console.error('Image validation failed: Missing required metadata', {
-                format: metadata.format,
-                width: metadata.width,
-                height: metadata.height
-            });
-            return null;
-        }
-
-        if (metadata.width < 1 || metadata.height < 1) {
-            console.error('Image validation failed: Invalid dimensions', {
-                width: metadata.width,
-                height: metadata.height
-            });
-            return null;
-        }
-
-        if (metadata.pages !== undefined && metadata.pages > 1) {
-            console.error('Image validation failed: Multi-page images not supported', {
-                pages: metadata.pages
-            });
-            return null;
-        }
-
-        if (metadata.density !== undefined && metadata.density > 300) {
-            console.warn('High image density detected', {
-                density: metadata.density
-            });
-        }
-
-        // This section resizes the image to fit within a 64x64 square, padding
-        // with transparency to preserve the aspect ratio, and outputs as PNG.
-        console.log('Starting image compression to a 64x64 square PNG...');
-        const compressed = await pipeline
-            .rotate() // Auto-rotate based on EXIF data
-            .resize(64, 64, {
-                // 'contain' pads the image to a square, preserving the full logo.
-                fit: 'contain',
-                // Use a transparent background for padding. This looks best on Discord.
-                background: { r: 0, g: 0, b: 0, alpha: 0 },
-                withoutEnlargement: true
-            })
-            // Standardize output to PNG to preserve transparency and quality for icons.
-            .png({ quality: 90, compressionLevel: 9 })
-            .toBuffer();
-        
-
-        console.log('Compression complete:', {
-            originalSize: `${(buffer.length / 1024).toFixed(2)}KB`,
-            compressedSize: `${(compressed.length / 1024).toFixed(2)}KB`,
-            finalDimensions: '64x64',
-            finalFormat: 'png'
-        });
-
-        return compressed;
-    } catch (err) {
-        console.error('Image processing error:', {
-            error: err instanceof Error ? err.message : 'Unknown error',
-            stack: err instanceof Error ? err.stack : undefined,
-            bufferSize: buffer.length / 1024 + 'KB'
-        });
-        return null;
-    }
-}
-
-async function cacheDAOImage(iconUrl: string, daoId: string): Promise<string | null> {
-    try {
-        console.log(`Starting image caching for DAO ${daoId}`, {
-            url: iconUrl
-        });
-
-        // Validate URL
-        const sanitizedUrl = await validateAndSanitizeUrl(iconUrl);
-        console.log('URL validation passed:', sanitizedUrl.toString());
-=======
->>>>>>> 76a357cc
 
 
-<<<<<<< HEAD
-        // Create filename
-        const hash = crypto
-            .createHash('sha256')
-            .update(`${daoId}-${iconUrl}`)
-            .digest('hex')
-            .slice(0, 12);
-
-        // Always use .png as we standardize the output format in validateAndCompressImage.
-        const filename = `${daoId}-${hash}.png`;
-        const filePath = path.join(cacheDir, filename);
-        const tempPath = `${filePath}.temp`;
-        console.log('File paths generated:', {
-            filename,
-            filePath,
-            tempPath
-        });
-
-        // Fetch with timeout
-        console.log('Fetching image...');
-        const controller = new AbortController();
-        const timeout = setTimeout(() => controller.abort(), 10000);
-
-        try {
-            const response = await fetch(sanitizedUrl.toString(), {
-                signal: controller.signal,
-                headers: {
-                    'User-Agent': 'DAOImageCache/1.0'
-                }
-            });
-
-            console.log('Fetch response:', {
-                status: response.status,
-                statusText: response.statusText,
-                headers: Object.fromEntries(response.headers.entries())
-            });
-
-            if (!response.ok) {
-                throw new Error(`HTTP error! status: ${response.status}`);
-            }
-
-            const contentType = response.headers.get('content-type');
-            console.log('Content type:', contentType);
-
-            if (!contentType) {
-                throw new Error('Missing content type');
-            }
-
-            const [mainType] = contentType.toLowerCase().split(';').map(s => s.trim());
-            console.log('Parsed content type:', {
-                main: mainType,
-                allowed: Array.from(ALLOWED_MIME_TYPES)
-            });
-
-            if (!ALLOWED_MIME_TYPES.has(mainType)) {
-                throw new Error(`Invalid content type: ${contentType}`);
-            }
-
-            const contentLength = response.headers.get('content-length');
-            console.log('Content length:', {
-                raw: contentLength,
-                parsed: contentLength ? parseInt(contentLength) : 'unknown',
-                limit: MAX_IMAGE_SIZE
-            });
-
-            if (contentLength && parseInt(contentLength) > MAX_IMAGE_SIZE) {
-                throw new Error(`Image size exceeds maximum allowed size of 5MB`);
-            }
-
-            const arrayBuffer = await response.arrayBuffer();
-            let imageBuffer = Buffer.from(arrayBuffer);
-            console.log('Image buffer created:', `${imageBuffer.length / 1024}KB`);
-
-            if (imageBuffer.length > MAX_IMAGE_SIZE) {
-                throw new Error('File size exceeds maximum allowed size');
-            }
-
-            const compressedImage = await validateAndCompressImage(imageBuffer);
-            if (!compressedImage) {
-                throw new Error('Image validation or compression failed');
-            }
-
-            imageBuffer = compressedImage;
-
-            // Write to temporary file
-            console.log('Writing to temporary file:', tempPath);
-            await fs.writeFile(tempPath, imageBuffer, { mode: 0o644 });
-
-            // Move to final destination
-            console.log('Moving to final location:', filePath);
-            await fs.rename(tempPath, filePath);
-
-            const finalPath = `/dao-images/${filename}`;
-            console.log('Image successfully cached:', finalPath);
-
-            // Cleanup in background
-            cleanupOldImages(cacheDir).catch(err => {
-                console.error('Background cleanup failed:', err);
-            });
-
-            return finalPath;
-
-        } catch (error) {
-            console.error('Image processing failed:', {
-                error: error instanceof Error ? error.message : 'Unknown error',
-                stack: error instanceof Error ? error.stack : undefined
-            });
-            return null;
-        } finally {
-            clearTimeout(timeout);
-            try {
-                await fs.unlink(tempPath);
-                console.log('Temporary file cleaned up:', tempPath);
-            } catch (err) {
-                // Ignore cleanup errors
-                console.warn('Failed to cleanup temp file:', {
-                    path: tempPath,
-                    error: err instanceof Error ? err.message : 'Unknown error'
-                });
-            }
-        }
-    } catch (error) {
-        console.error(`Failed to cache image for DAO ${daoId}:`, {
-            error: error instanceof Error ? error.message : 'Unknown error',
-            stack: error instanceof Error ? error.stack : undefined,
-            url: iconUrl
-        });
-        return null;
-    }
-}
-
-async function cleanupOldImages(
-    cacheDir: string, 
-    maxAge: number = 180 * 24 * 60 * 60 * 1000 // 7 days
-): Promise<void> {
-    try {
-        const files = await fs.readdir(cacheDir);
-        const now = Date.now();
-
-        for (const file of files) {
-            const filePath = path.join(cacheDir, file);
-            try {
-                const stats = await fs.stat(filePath);
-                if (now - stats.mtimeMs > maxAge) {
-                    await fs.unlink(filePath);
-                }
-            } catch (error) {
-                console.error(`Error processing file ${file}:`, error);
-            }
-        }
-    } catch (error) {
-        console.error('Error cleaning up old cached images:', error);
-    }
-}
-=======
->>>>>>> 76a357cc
 
 function safeBigInt(value: string | undefined | null, defaultValue: bigint = 0n): bigint {
     if (!value) return defaultValue;
