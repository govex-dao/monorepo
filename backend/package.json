{
	"name": "govex-backend",
	"version": "1.0.10",
	"private": true,
	"description": "Backend service for Govex.ai",
	"main": "server.ts",
	"scripts": {
		"build": "pnpm clean && npx prisma generate && pnpm exec tsc",
		"build:mainnet": "pnpm clean && npx prisma generate --schema=prisma/schema.mainnet.prisma && pnpm exec tsc",
		"build:testnet-dev": "pnpm clean && npx prisma generate --schema=prisma/schema.testnet-dev.prisma && pnpm exec tsc",
		"clean": "rm -rf dist",
		"fresh:db": "chmod +x fresh-db.sh && ./fresh-db.sh",
		"branch:db": "chmod +x branch-db.sh && ./branch-db.sh",
		"dev": "concurrently \"pnpm api:dev\" \"pnpm indexer\" \"pnpm poll:dev\"",
		"dev:local": "cross-env NETWORK=devnet pnpm dev",
		"dev:prod": "cross-env pnpm dev",
		"db:setup:dev": "npx prisma migrate dev --name init",
		"db:reset:dev": "npx prisma db push --force-reset",
		"db:setup:mainnet": "npx prisma migrate deploy --schema=prisma/schema.mainnet.prisma",
		"db:setup:testnet-dev": "npx prisma migrate deploy --schema=prisma/schema.testnet-dev.prisma",
		"db:generate:mainnet": "npx prisma generate --schema=prisma/schema.mainnet.prisma",
		"db:generate:testnet-dev": "npx prisma generate --schema=prisma/schema.testnet-dev.prisma",
		"db:push:mainnet": "npx prisma db push --schema=prisma/schema.mainnet.prisma",
		"db:push:testnet-dev": "npx prisma db push --schema=prisma/schema.testnet-dev.prisma",
<<<<<<< HEAD
		"api:dev": "npx ts-node ./server/index.ts",
		"api:prod": "cross-env NODE_ENV=production npx ts-node ./server/index.ts",
		"poll:dev": "npx ts-node ./poller/index.ts",
		"poll:prod": "cross-env NODE_ENV=production npx ts-node ./poller/index.ts",
		"indexer": "npx ts-node ./indexer/index.ts",
		"indexer:prod": "cross-env NODE_ENV=production npx ts-node ./indexer/index.ts",
		"bot:prod": "cross-env NODE_ENV=production npx ts-node bot.ts",
=======
		"api:dev": "tsx watch ./server/index.ts",
		"api:prod": "cross-env NODE_ENV=production tsx ./server/index.ts",
		"poll:dev": "tsx watch ./poller/index.ts",
		"poll:prod": "cross-env NODE_ENV=production tsx ./poller/index.ts",
		"indexer": "tsx watch ./indexer/index.ts",
		"indexer:prod": "cross-env NODE_ENV=production tsx ./indexer/index.ts",
		"bot:prod": "cross-env NODE_ENV=production tsx bot.ts",
>>>>>>> 76a357cc
		"start:railway": "./railway-deploy.sh"
	},
	"keywords": [],
	"author": "",
	"license": "Apache-2.0",
	"devDependencies": {
		"@prisma/client": "^6.9.0",
		"@types/cors": "^2.8.19",
		"@types/express": "^5.0.3",
		"@types/node": "^22.15.32",
		"concurrently": "^9.1.2",
		"cross-env": "^7.0.3",
		"prisma": "^6.9.0",
<<<<<<< HEAD
		"ts-node": "^10.9.2",
=======
		"tsx": "^4.7.1",
>>>>>>> 76a357cc
		"typescript": "^5.8.3"
	},
	"dependencies": {
		"@google/generative-ai": "^0.24.1",
		"@mysten/dapp-kit": "^0.15.7",
		"@mysten/sui": "1.26.1",
		"@napi-rs/canvas": "^0.1.78",
		"@resvg/resvg-js": "^2.6.2",
		"cors": "^2.8.5",
		"express": "^5.1.0",
		"express-rate-limit": "^7.5.1",
		"sharp": "^0.34.2",
		"sqlite3": "^5.1.7"
	},
	"pnpm": {
		"overrides": {
			"tar-fs": ">=2.1.4"
		}
	}
}<|MERGE_RESOLUTION|>--- conflicted
+++ resolved
@@ -22,15 +22,6 @@
 		"db:generate:testnet-dev": "npx prisma generate --schema=prisma/schema.testnet-dev.prisma",
 		"db:push:mainnet": "npx prisma db push --schema=prisma/schema.mainnet.prisma",
 		"db:push:testnet-dev": "npx prisma db push --schema=prisma/schema.testnet-dev.prisma",
-<<<<<<< HEAD
-		"api:dev": "npx ts-node ./server/index.ts",
-		"api:prod": "cross-env NODE_ENV=production npx ts-node ./server/index.ts",
-		"poll:dev": "npx ts-node ./poller/index.ts",
-		"poll:prod": "cross-env NODE_ENV=production npx ts-node ./poller/index.ts",
-		"indexer": "npx ts-node ./indexer/index.ts",
-		"indexer:prod": "cross-env NODE_ENV=production npx ts-node ./indexer/index.ts",
-		"bot:prod": "cross-env NODE_ENV=production npx ts-node bot.ts",
-=======
 		"api:dev": "tsx watch ./server/index.ts",
 		"api:prod": "cross-env NODE_ENV=production tsx ./server/index.ts",
 		"poll:dev": "tsx watch ./poller/index.ts",
@@ -38,7 +29,6 @@
 		"indexer": "tsx watch ./indexer/index.ts",
 		"indexer:prod": "cross-env NODE_ENV=production tsx ./indexer/index.ts",
 		"bot:prod": "cross-env NODE_ENV=production tsx bot.ts",
->>>>>>> 76a357cc
 		"start:railway": "./railway-deploy.sh"
 	},
 	"keywords": [],
@@ -52,11 +42,7 @@
 		"concurrently": "^9.1.2",
 		"cross-env": "^7.0.3",
 		"prisma": "^6.9.0",
-<<<<<<< HEAD
-		"ts-node": "^10.9.2",
-=======
 		"tsx": "^4.7.1",
->>>>>>> 76a357cc
 		"typescript": "^5.8.3"
 	},
 	"dependencies": {
